--- conflicted
+++ resolved
@@ -106,29 +106,16 @@
 	newValueFilters []expression.Expression,
 ) ([]string, [][]string, [][]interface{}, error) {
 	var (
-<<<<<<< HEAD
-		qualifiedName = dbutil.TableName(param.schema, param.table)
-		data          = param.data
-		originalData  = param.originalData
-		columns       = param.columns
-		ti            = param.originalTableInfo
+		tableID      = param.tableID
+		data         = param.data
+		originalData = param.originalData
+		columns      = param.columns
+		ti           = param.originalTableInfo
 		// defaultIndexColumns = findFitIndex(ti)
 		replaceSQL string // `REPLACE INTO` SQL
 		sqls       = make([]string, 0, len(data)/2)
 		keys       = make([][]string, 0, len(data)/2)
 		values     = make([][]interface{}, 0, len(data)/2)
-=======
-		tableID             = param.tableID
-		data                = param.data
-		originalData        = param.originalData
-		columns             = param.columns
-		ti                  = param.originalTableInfo
-		defaultIndexColumns = findFitIndex(ti)
-		replaceSQL          string // `REPLACE INTO` SQL
-		sqls                = make([]string, 0, len(data)/2)
-		keys                = make([][]string, 0, len(data)/2)
-		values              = make([][]interface{}, 0, len(data)/2)
->>>>>>> f0b17138
 	)
 
 	// if downstream pk exits, then use downstream pk
@@ -241,23 +228,13 @@
 
 func (s *Syncer) genDeleteSQLs(tctx *tcontext.Context, param *genDMLParam, filterExprs []expression.Expression) ([]string, [][]string, [][]interface{}, error) {
 	var (
-<<<<<<< HEAD
-		qualifiedName = dbutil.TableName(param.schema, param.table)
-		dataSeq       = param.originalData
-		ti            = param.originalTableInfo
+		tableID = param.tableID
+		dataSeq = param.originalData
+		ti      = param.originalTableInfo
 		// defaultIndexColumns = findFitIndex(ti)
 		sqls   = make([]string, 0, len(dataSeq))
 		keys   = make([][]string, 0, len(dataSeq))
 		values = make([][]interface{}, 0, len(dataSeq))
-=======
-		tableID             = param.tableID
-		dataSeq             = param.originalData
-		ti                  = param.originalTableInfo
-		defaultIndexColumns = findFitIndex(ti)
-		sqls                = make([]string, 0, len(dataSeq))
-		keys                = make([][]string, 0, len(dataSeq))
-		values              = make([][]interface{}, 0, len(dataSeq))
->>>>>>> f0b17138
 	)
 
 	// if downstream pk exits, then use downstream pk
@@ -289,12 +266,7 @@
 			// defaultIndexColumns = getAvailableIndexColumn(ti, value)
 			defaultIndexColumns = s.schemaTracker.GetAvailableUKToIndexInfo(param.schema, param.table, ti, value)
 		}
-<<<<<<< HEAD
-
-		ks := genMultipleKeys(ti, value, qualifiedName)
-=======
 		ks := genMultipleKeys(ti, value, tableID)
->>>>>>> f0b17138
 
 		sql, value := genDeleteSQL(tableID, value, ti.Columns, defaultIndexColumns)
 		sqls = append(sqls, sql)
